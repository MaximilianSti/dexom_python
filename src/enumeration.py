
from cobra import Model
from iMAT import imat
import numpy as np
from sympy import sympify
import six

class EnumSolution(object):
    def __init__(self,
                 all_solutions, unique_solutions, all_binary, unique_binary, all_reactions=None, unique_reactions=None):
        self.all_solutions = all_solutions
        self.unique_solutions = unique_solutions
        self.all_binary = all_binary
        self.unique_binary = unique_binary
        self.all_reactions = all_reactions
        self.unique_reactions = unique_reactions


def rxn_enum(model, reaction_weights=None, epsilon=0.1, threshold=1e-3):
    """
    Reaction enumeration method

    Parameters
    ----------
    model: cobrapy Model
    reaction_weights: dict with keys = reactions and values = weights
    epsilon: float, activation threshold in imat
    threshold: float, detection threshold of activated reactions

    Returns
    -------
    solution: EnumSolution object

    """
    assert isinstance(model, Model)

    initial_solution = imat(model, reaction_weights, epsilon, threshold)
    initial_solution_binary = [1 if np.abs(flux) >= threshold else 0 for flux in initial_solution.fluxes]
    optimal_objective_value = initial_solution.objective_value

    all_solutions = [initial_solution]
    all_solutions_binary = [initial_solution_binary]
    unique_solutions = [initial_solution]
    unique_solutions_binary = [initial_solution_binary]
    all_reactions = []  # for each solution, save which reaction was activated/inactived by the algorithm
    unique_reactions = []

    for idx, reaction in enumerate(model.reactions):
        with model as model_temp:
            rxn = model_temp.reactions.get_by_id(reaction.id)
            # for active fluxes, check inactivation
            if initial_solution_binary[idx] == 1:
                rxn.bounds = (0., 0.)
            # for inactive fluxes, check activation
            else:
                upper_bound_temp = rxn.upper_bound
                # for inactive reversible fluxes, check activation in backwards direction
                if rxn.lower_bound < 0.:
                    try:
                        rxn.upper_bound = -epsilon
                        constraint_name = "x_"+rxn.id+"_zero"
                        #model_temp.solver.constraints[constraint_name].ub = - rxn.lower_bound / threshold
                        #model_temp.solver.constraints[constraint_name].lb = 0.

                        temp_sol = imat(model_temp, reaction_weights, epsilon, threshold)
                        temp_sol_bin = [1 if np.abs(flux) >= threshold else 0 for flux in temp_sol.fluxes]

                        if temp_sol.objective_value >= optimal_objective_value:
                            all_solutions.append(temp_sol)
                            all_solutions_binary.append(temp_sol_bin)
                            all_reactions.append(reaction.id+"_backwards")
                            if temp_sol_bin not in unique_solutions_binary:
                                unique_solutions.append(temp_sol)
                                unique_solutions_binary.append(temp_sol_bin)
                                unique_reactions.append(reaction.id+"_backwards")
                    except:
                        print("An error occurred with reaction %s_backwards. "
                              "Check feasibility of the model when this reaction is irreversible." % reaction.id)
                    finally:
                        rxn.upper_bound = upper_bound_temp
                        constraint_name = "x_"+rxn.id+"_zero"
                        #model_temp.solver.constraints[constraint_name].ub = 0.
                        #model_temp.solver.constraints[constraint_name].lb = - rxn.upper_bound / threshold
                # for all inactive fluxes, check activation in forwards direction
                rxn.lower_bound = epsilon
            # for all fluxes: compute solution with new bounds
            try:
                temp_sol = imat(model_temp, reaction_weights, epsilon, threshold)
                temp_sol_bin = [1 if np.abs(flux) >= threshold else 0 for flux in temp_sol.fluxes]
                if temp_sol.objective_value >= optimal_objective_value:
                    all_solutions.append(temp_sol)
                    all_solutions_binary.append(temp_sol_bin)
                    all_reactions.append(reaction.id)
                    if temp_sol_bin not in unique_solutions_binary:
                        unique_solutions.append(temp_sol)
                        unique_solutions_binary.append(temp_sol_bin)
                        unique_reactions.append(reaction.id)
            except:
                print("An error occurred with reaction %s. "
                      "Check feasibility of the model when this reaction is irreversible" % reaction.id)

    solution = EnumSolution(all_solutions, unique_solutions, all_solutions_binary, unique_solutions_binary,
                            all_reactions, unique_reactions)
    return solution


<<<<<<< HEAD
def full_icut(model, reaction_weights=None, epsilon=0.1, threshold=1e-3, maxiter=10):
=======
def partial_icut(model, reaction_weights=None, epsilon=0.1, threshold=1e-3, maxiter=10):
>>>>>>> 4dc1fa26

    assert isinstance(model, Model)

    new_solution = imat(model, reaction_weights, epsilon, threshold)
    new_solution_binary = [1 if np.abs(flux) >= threshold else 0 for flux in new_solution.fluxes]
    optimal_objective_value = new_solution.objective_value

    all_solutions = [new_solution]
    all_solutions_binary = [new_solution_binary]

    for i in range(maxiter):
        expr = sympify("1")
        newbound = 0
        for rid, weight in six.iteritems(reaction_weights):
            if weight > 0.:
                if new_solution.fluxes[rid] >= epsilon:
                    expr += model.solver.variables ["rh_"+rid+"_pos"] - model.solver.variables ["rh_"+rid+"_neg"]
                    newbound += 1
                elif new_solution.fluxes[rid] <= -epsilon:
                    expr += model.solver.variables["rh_" + rid + "_neg"] - model.solver.variables["rh_" + rid + "_pos"]
                    newbound += 1
                else:
                    expr += - model.solver.variables ["rh_"+rid+"_pos"] - model.solver.variables ["rh_"+rid+"_neg"]
            elif weight < 0.:
                if np.abs(new_solution.fluxes[rid]) < threshold:
                    expr += model.solver.variables ["rl_"+rid]
                    newbound += 1
                else:
                    expr += - model.solver.variables ["rl_"+rid]
        newconst = model.solver.interface.Constraint(expr, ub=newbound, name="icut_"+str(i))
        model.solver.add(newconst)

        new_solution = imat(model, reaction_weights, epsilon, threshold)

        if new_solution.objective_value >= optimal_objective_value:
            all_solutions.append(new_solution)
            new_solution_binary = [1 if np.abs(flux) >= threshold else 0 for flux in new_solution.fluxes]
            all_solutions_binary.append(new_solution_binary)
        else:
            break

    solution = EnumSolution(all_solutions, all_solutions, all_solutions_binary, all_solutions_binary)
    print("number of iterations: ", i+1)
    return solution<|MERGE_RESOLUTION|>--- conflicted
+++ resolved
@@ -4,6 +4,7 @@
 import numpy as np
 from sympy import sympify
 import six
+
 
 class EnumSolution(object):
     def __init__(self,
@@ -104,11 +105,41 @@
     return solution
 
 
-<<<<<<< HEAD
 def full_icut(model, reaction_weights=None, epsilon=0.1, threshold=1e-3, maxiter=10):
-=======
+
+    assert isinstance(model, Model)
+
+    new_solution = imat(model, reaction_weights, epsilon, threshold)
+    new_solution_binary = [1 if np.abs(flux) >= threshold else 0 for flux in new_solution.fluxes]
+    optimal_objective_value = new_solution.objective_value
+
+    all_solutions = [new_solution]
+    all_solutions_binary = [new_solution_binary]
+
+    for i in range(maxiter):
+        newbound = sum(new_solution_binary)
+        cvector = [1 if x else -1 for x in new_solution_binary]
+        expr = sympify("1")
+        for idx, rxn in enumerate(model.reactions):
+            expr += cvector[idx] * model.solver.variables["x_"+rxn.id]
+        newconst = model.solver.interface.Constraint(expr, ub=newbound, name="icut_"+str(i))
+        model.solver.add(newconst)
+
+        new_solution = imat(model, reaction_weights, epsilon, threshold)
+
+        if new_solution.objective_value >= optimal_objective_value:
+            all_solutions.append(new_solution)
+            new_solution_binary = [1 if np.abs(flux) >= threshold else 0 for flux in new_solution.fluxes]
+            all_solutions_binary.append(new_solution_binary)
+        else:
+            break
+
+    solution = EnumSolution(all_solutions, all_solutions, all_solutions_binary, all_solutions_binary)
+    print("number of iterations: ", i+1)
+    return solution
+
+
 def partial_icut(model, reaction_weights=None, epsilon=0.1, threshold=1e-3, maxiter=10):
->>>>>>> 4dc1fa26
 
     assert isinstance(model, Model)
 
