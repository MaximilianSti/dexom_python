--- conflicted
+++ resolved
@@ -5,6 +5,7 @@
 import numpy as np
 import pandas as pd
 import matplotlib.pyplot as plt
+from cobra.io import load_json_model, load_matlab_model, read_sbml_model
 from dexom_python.result_functions import read_solution
 from dexom_python.imat_functions import create_new_partial_variables, create_full_variables
 from scipy.spatial.distance import pdist, squareform
@@ -85,17 +86,10 @@
                     % (i, i, i))
             f.write('cd $SLURM_SUBMIT_DIR\ncd ..\nmodule purge\nmodule load system/Python-3.7.4\nsource env/bin/'
                     'activate\nexport PYTHONPATH=${PYTHONPATH}:"/home/%s/work/CPLEX_Studio1210/cplex/python/3.7'
-<<<<<<< HEAD
                     '/x86-64_linux"\n')
             f.write('python dexom_python/enum_functions/rxn_enum_functions.py -o %s/rxn_enum_%i --range %i_%i -m %s -r %s %s '
                     '%s -t 6000 --save -e %s --threshold %s --tol %s\n' % (directory, i, i*iters, i*iters+iters,
                     modelfile, weightfile, rstring, istring, eps, thr, tol))
-=======
-                    '/x86-64_linux"\n' % (username, username))
-            f.write('python dexom_python/enum_functions/rxn_enum_functions.py -o %s/rxn_enum_%i --range %i_%i -m %s -r %s -l %s '
-                    '-p %s -t 6000 --save -e %s --threshold %s --tol %s\n' % (directory, i, i*iters, i*iters+iters,
-                    modelfile, weightfile, reactionlist, imatsol, eps, thr, tol))
->>>>>>> fcef0918
     with open(directory+"/rxn_runfiles.sh", "w+") as f:
         f.write('#!/bin/bash\n#SBATCH --mail-type=ALL\n#SBATCH -J runfiles\n#SBATCH -o runout.out\n#SBATCH '
                 '-e runerr.out\ncd $SLURM_SUBMIT_DIR\nfor i in {0..%i}\ndo\n    dos2unix file_"$i".sh\n    sbatch'
@@ -137,7 +131,6 @@
             f.write('#!/bin/bash\n#SBATCH -p workq\n#SBATCH --mail-type=ALL\n#SBATCH --mem=64G\n#SBATCH -c 24\n'
                     '#SBATCH -t 12:00:00\n#SBATCH -J dexom1_%i\n#SBATCH -o dex1out%i.out\n#SBATCH -e dex1err%i.out\n'
                     % (i, i, i))
-<<<<<<< HEAD
             f.write('cd $SLURM_SUBMIT_DIR\ncd ..\nmodule purge\nmodule load system/Python-3.7.4\nsource env/bin/'
                     'activate\nexport PYTHONPATH=${PYTHONPATH}:"%s'
                     '/x86-64_linux"\n' % cplexpath)
@@ -146,16 +139,6 @@
             a = (1-1/(filenums*2*(iters/10)))**i
             f.write('python dexom_python/enum_functions/diversity_enum_functions.py -o %sdiv_enum_%i -m %s -r %s -p '
                     '%srxn_enum_%i_solution_1.csv -a %.5f -i %i --obj_tol %.4f'
-=======
-            f.write('cd /home/%s/work/dexom-python\nmodule purge\nmodule load system/Python-3.7.4\nsource env/bin/'
-                    'activate\nexport PYTHONPATH=${PYTHONPATH}:"/home/%s/save/CPLEX_Studio1210/cplex/python/3.7'
-                    '/x86-64_linux"\n' % (username, username))
-            f.write('python dexom_python/enum_functions/rxn_enum_functions.py -o %srxn_enum_%i --range %i_%i -m %s -r %s -l %s -p %s '
-                    '-t 600 --save\n' % (directory, i, i*5, i*5+5, modelfile, weightfile, reactionlist, imatsol))
-            a = (1-1/(filenums*2*(iters/10)))**i
-            f.write('python dexom_python/enum_functions/diversity_enum_functions.py -o %sdiv_enum_%i -m %s -r %s -p '
-                    '%srxn_enum_%i_solution_0.csv -a %.5f -i %i --obj_tol %.4f'
->>>>>>> fcef0918
                     % (directory, i, modelfile, weightfile, directory, i, a, iters, objtol))
     with open(directory+"runfiles.sh", "w+") as f:
         f.write('#!/bin/bash\n#SBATCH --mail-type=ALL\n#SBATCH -J runfiles\n#SBATCH -o runout.out\n#SBATCH '
