--- conflicted
+++ resolved
@@ -78,22 +78,6 @@
 
 def test_load_reaction_weights(model, reaction_weights):
     assert sum([r.id in reaction_weights.keys() for r in model.reactions]) == 13
-<<<<<<< HEAD
-
-
-# Testing apply_gpr
-
-
-def test_expression2qualitative(gene_weights):
-    assert False not in (gene_weights.value_counts().sort_values().values == (5, 5, 10))
-
-
-def test_apply_gpr(model, gene_weights, reaction_weights):
-    weights = pd.Series(gene_weights["expr"].values, index=gene_weights.index).to_dict()
-    test_wei = gr.apply_gpr(model, weights, "test", save=False)
-    assert test_wei == reaction_weights
-=======
->>>>>>> 5a23245d
 
 
 # Testing apply_gpr
